--- conflicted
+++ resolved
@@ -621,21 +621,14 @@
 		$defaults = array('value' => '1', 'hidden' => true);
 		$options += $defaults;
 		$default = $options['value'];
-		$dataname = $name;
+		$key = $name;
 		$out = '';
 
 		list($name, $options, $template) = $this->_defaults(__FUNCTION__, $name, $options);
 		list($scope, $options) = $this->_options($defaults, $options);
 
-<<<<<<< HEAD
-		if (!isset($options['checked']) && ($bound = $this->binding($name)->data)) {
+		if (!isset($options['checked']) && ($bound = $this->binding($key)->data)) {
 			$options['checked'] = ($bound == $default);
-=======
-		if (!isset($options['checked'])) {
-			if ($this->_binding && $bound = $this->_binding->data($dataname)) {
-				$options['checked'] = ($bound == $default);
-			}
->>>>>>> bd062380
 		}
 		if ($scope['hidden']) {
 			$out = $this->hidden($name, array('value' => '', 'id' => false));

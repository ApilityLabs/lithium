--- conflicted
+++ resolved
@@ -68,26 +68,6 @@
 		$this->assertEqual($paths, Libraries::paths());
 	}
 
-<<<<<<< HEAD
-	public function testPathTemplateWithGlobBrace() {
-		Libraries::paths([
-			'analysis' => [
-				'{:library}\analysis\*{Docblock,Debugger}',
-			],
-		]);
-
-		$analysis = list($docblock, $debugger) = Libraries::locate('analysis', null, [
-			'recursive' => false,
-			'format' => false,
-		]);
-
-		$this->assertCount(2, $analysis);
-		$this->assertPattern('/Docblock\.php/', $docblock);
-		$this->assertPattern('/Debugger\.php/', $debugger);
-	}
-
-=======
->>>>>>> 5d9a06b8
 	public function testPathTransform() {
 		$expected = 'Library/Class/Separated/By/Underscore';
 		$result = Libraries::path('Library_Class_Separated_By_Underscore', [
@@ -815,16 +795,16 @@
 	public function testPathTemplateWithGlobBrace() {
 		error_reporting(($original = error_reporting()) & ~E_USER_DEPRECATED);
 
-		Libraries::paths(array(
-			'analysis' => array(
+		Libraries::paths([
+			'analysis' => [
 				'{:library}\analysis\*{Docblock,Debugger}',
-			),
-		));
-
-		$analysis = list($docblock, $debugger) = Libraries::locate('analysis', null, array(
+			],
+		]);
+
+		$analysis = list($docblock, $debugger) = Libraries::locate('analysis', null, [
 			'recursive' => false,
 			'format' => false,
-		));
+		]);
 
 		$this->assertCount(2, $analysis);
 		$this->assertPattern('/Docblock\.php/', $docblock);

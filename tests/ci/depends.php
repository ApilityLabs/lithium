#!/usr/bin/env php
<?php
/**
 * li₃: the most RAD framework for PHP (http://li3.me)
 *
 * Copyright 2012, Union of RAD. All rights reserved. This source
 * code is distributed under the terms of the BSD 3-Clause License.
 * The full license text can be found in the LICENSE.txt file.
 */

// use \RuntimeException;

foreach (explode(' ', getenv('PHP_EXT')) ?: [] as $extension) {
	PhpExtensions::install($extension);
}
foreach (explode(' ', getenv('COMPOSER_PKG')) ?: [] as $package) {
	ComposerPackages::install($package);
}

/**
 * Class to install native PHP extensions mainly for preparing test runs
 * in continuous integration environments like Travis CI.
 */
class PhpExtensions {

	/**
	 * Install extension by given name.
	 *
	 * @param string $name The name of the extension to install.
	 * @return void
	 */
	public static function install($name) {
		if (!method_exists('PhpExtensions', $method = "_{$name}")) {
			return;
		}
		printf("=> installing (%s)\n", $name);
		static::$method();
		printf("=> installed (%s)\n", $name);
	}

	protected static function _redis() {
		static::_ini([
			'extension=redis.so'
		]);
	}

	protected static function _opcache() {
		static::_ini([
			'opcache.enable=1',
			'opcache.enable_cli=1'
		]);
	}

	protected static function _apcu() {
		if (version_compare(PHP_VERSION, '7.0.0') >= 0) {
			static::_pecl('apcu', '5.1.8', true);
		} else {
			static::_pecl('apcu', '4.0.11', true);
		}
		static::_ini([
			'apc.enabled=1',
			'apc.enable_cli=1'
		]);
	}

	protected static function _memcached() {
		static::_ini(['extension=memcached.so']);
	}

<<<<<<< HEAD
=======
	protected static function _xcache() {
		static::_build([
			'url' => 'http://xcache.lighttpd.net/pub/Releases/3.2.0/xcache-3.2.0.tar.gz',
			'configure' => ['--enable-xcache'],
		]);
		static::_ini([
			'extension=xcache.so',
			'xcache.cacher=false',
			'xcache.admin.enable_auth=0',
			'xcache.var_size=1M'
		]);
	}

>>>>>>> 63adbac7
	protected static function _mongo() {
		static::_ini(['extension=mongo.so']);
	}

	protected static function _mongodb() {
		static::_ini(['extension=mongodb.so']);
	}

	/**
	 * Executes given command, reports and exits in case it fails.
	 *
	 * @param string $command The command to execute.
	 * @return void
	 */
	protected static function _system($command) {
		$return = 0;
		system($command, $return);

		if (0 !== $return) {
			printf("=> Command '%s' failed !", $command);
			exit($return);
		}
	}

	/**
	 * Add INI settings. Uses configration retrieved as per `php_ini_loaded_file()`.
	 *
	 * @link http://php.net/php_ini_loaded_file
	 * @param array $data INI settings to add.
	 * @return void
	 */
	protected static function _ini(array $data) {
		foreach ($data as $ini) {
			static::_system(sprintf("echo %s >> %s", $ini, php_ini_loaded_file()));
		}
	}

	/**
	 * Installs a package from pecl.
	 *
	 * @param string $name The name of the package to install.
	 * @param string|null $forceVersion Optionally a specific version string, if not provided
	 *                    will install the latest available package version..
	 * @param boolean $autoAccept
	 * @return void
	 */
	protected static function _pecl($name, $forceVersion = null, $autoAccept = false) {
		echo "=> installing from pecl\n";

		if ($forceVersion) {
			$command = sprintf('pecl install -f %s-%s', $name, $forceVersion);
		} else {
			$command = sprintf('pecl install %s', $name);
		}
		if ($autoAccept) {
			$command = 'printf "\n" | ' . $command;
		}

		static::_system($command);
		echo "=> installed from pecl\n";
	}

	/**
	 * Builds a given item from source, by first retrieving
	 * the source tarball then phpize'ing and making it.
	 *
	 * @param array $data An array with information about remote source location and special
	 *              arguments that should be passed to `configure`.
	 * @return void
	 */
	protected static function _build(array $data) {
		echo "=> building\n";

		static::_system(sprintf('wget %s > /dev/null 2>&1', $data['url']));
		$file = basename($data['url']);

		static::_system(sprintf('tar -xzf %s > /dev/null 2>&1', $file));
		$folder = basename($file, '.tgz');
		$folder = basename($folder, '.tar.gz');

		$message  = 'sh -c "cd %s && phpize && ./configure %s ';
		$message .= '&& make && make install" > /dev/null 2>&1';
		static::_system(sprintf(
			$message, $folder, implode(' ', $data['configure'])
		));

		echo "=> built\n";
	}
}

/**
 * Allows to install composer packages into the test environment.
 */
class ComposerPackages {

	public static function install($package) {
		$return = 0;
		system($command = "composer require {$package}", $return);

		if (0 !== $return) {
			printf("=> Command '%s' failed !", $command);
			exit($return);
		}
	}
}

?><|MERGE_RESOLUTION|>--- conflicted
+++ resolved
@@ -67,22 +67,6 @@
 		static::_ini(['extension=memcached.so']);
 	}
 
-<<<<<<< HEAD
-=======
-	protected static function _xcache() {
-		static::_build([
-			'url' => 'http://xcache.lighttpd.net/pub/Releases/3.2.0/xcache-3.2.0.tar.gz',
-			'configure' => ['--enable-xcache'],
-		]);
-		static::_ini([
-			'extension=xcache.so',
-			'xcache.cacher=false',
-			'xcache.admin.enable_auth=0',
-			'xcache.var_size=1M'
-		]);
-	}
-
->>>>>>> 63adbac7
 	protected static function _mongo() {
 		static::_ini(['extension=mongo.so']);
 	}

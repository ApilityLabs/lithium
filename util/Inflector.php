--- conflicted
+++ resolved
@@ -179,13 +179,9 @@
 			'leaf' => 'leaves', 'money' => 'monies', 'mongoose' => 'mongooses', 'move' => 'moves',
 			'mythos' => 'mythoi', 'numen' => 'numina', 'occiput' => 'occiputs',
 			'octopus' => 'octopuses', 'opus' => 'opuses', 'ox' => 'oxen', 'penis' => 'penises',
-<<<<<<< HEAD
-			'person' => 'people', 'sex' => 'sexes', 'soliloquy' => 'soliloquies',
-			'tax' => 'taxes', 'testis' => 'testes', 'trilby' => 'trilbys', 'turf' => 'turfs'
-=======
-			'person' => 'people', 'sex' => 'sexes', 'sleeve' => 'sleeves', 'soliloquy' => 'soliloquies',
-			'testis' => 'testes', 'trilby' => 'trilbys', 'turf' => 'turfs'
->>>>>>> c1b50a36
+			'person' => 'people', 'sex' => 'sexes', 'sleeve' => 'sleeves',
+			'soliloquy' => 'soliloquies', 'tax' => 'taxes', 'testis' => 'testes',
+			'trilby' => 'trilbys', 'turf' => 'turfs'
 		),
 		'uninflected' => array(
 			'.*[nrlm]ese', '.*deer', '.*fish', '.*measles', '.*ois', '.*pox', '.*sheep'

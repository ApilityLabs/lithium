--- conflicted
+++ resolved
@@ -288,13 +288,9 @@
 			case 'boolean':
 			case 'float':
 			case 'integer':
-<<<<<<< HEAD
-				return intval($value);
-=======
 				return $this->_cast($type, $value);
 			default:
 				return $this->connection->quote($this->_cast($type, $value));
->>>>>>> f2b556e2
 		}
 	}
 

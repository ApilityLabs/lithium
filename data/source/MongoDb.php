<?php
/**
 * li₃: the most RAD framework for PHP (http://li3.me)
 *
 * Copyright 2016, Union of RAD. All rights reserved. This source
 * code is distributed under the terms of the BSD 3-Clause License.
 * The full license text can be found in the LICENSE.txt file.
 */

namespace lithium\data\source;

use MongoCode;
use MongoRegex;
use lithium\aop\Filters;
use lithium\util\Inflector;
use lithium\core\NetworkException;
use lithium\net\HostString;
use Exception;

/**
 * A data source adapter which allows you to connect to the MongoDB database engine. MongoDB is an
 * Open Source distributed document database which bridges the gap between key/value stores and
 * relational databases.
 *
 * Rather than operating on records and record sets, queries against MongoDB will return nested sets
 * of `Document` objects. A `Document`'s fields can contain both simple and complex data types
 * (i.e. arrays) including other `Document` objects.
 *
 * After installing MongoDB, you can connect to it as follows:
 * ```
 * // config/bootstrap/connections.php:
 * Connections::add('default', ['type' => 'MongoDb', 'database' => 'myDb']);
 * ```
 *
 * By default, it will attempt to connect to a Mongo instance running on `localhost` on port
 * 27017. See `__construct()` for details on the accepted configuration settings.
 *
 * Needs the mongo pecl extension version 1.2.0 or later.
 *
 * @see lithium\data\entity\Document
 * @see lithium\data\Connections::add()
 * @see lithium\data\source\MongoDb::__construct()
 * @link https://pecl.php.net/package/mongo
 * @link http://www.mongodb.org/
 */
class MongoDb extends \lithium\data\Source {

	/**
	 * The default host used to connect to the server.
	 */
	const DEFAULT_HOST = 'localhost';

	/**
	 * The default port used to connect to the server.
	 */
	const DEFAULT_PORT = 27017;

	/**
	 * The Mongo class instance.
	 *
	 * @var object
	 */
	public $server = null;

	/**
	 * The MongoDB object instance.
	 *
	 * @var object
	 */
	public $connection = null;

	/**
	 * Classes used by this class.
	 *
	 * @var array
	 */
	protected $_classes = [
		'entity'       => 'lithium\data\entity\Document',
		'set'          => 'lithium\data\collection\DocumentSet',
		'result'       => 'lithium\data\source\mongo_db\Result',
		'schema'       => 'lithium\data\source\mongo_db\Schema',
		'exporter'     => 'lithium\data\source\mongo_db\Exporter',
		'relationship' => 'lithium\data\model\Relationship',
		'server'       => 'MongoClient'
	];

	/**
	 * Map of typical SQL-like operators to their MongoDB equivalents.
	 *
	 * @var array Keys are SQL-like operators, value is the MongoDB equivalent.
	 */
	protected $_operators = [
		'<'   => '$lt',
		'>'   => '$gt',
		'<='  => '$lte',
		'>='  => '$gte',
		'!='  => ['single' => '$ne', 'multiple' => '$nin'],
		'<>'  => ['single' => '$ne', 'multiple' => '$nin'],
		'or'  => '$or',
		'||'  => '$or',
		'not' => '$not',
		'!'   => '$not',
		'and' => '$and',
		'&&'  => '$and',
		'nor' => '$nor'
	];

	/**
	 * List of comparison operators to use when performing boolean logic in a query.
	 *
	 * @var array
	 */
	protected $_boolean = ['&&', '||', 'and', '$and', 'or', '$or', 'nor', '$nor'];

	/**
	 * A closure or anonymous function which receives an instance of this class, a
	 * collection name and associated meta information, and returns an array defining the
	 * schema for an associated model, where the keys are field names, and the values are
	 * arrays defining the type information for each field. At a minimum, type arrays
	 * must contain a `'type'` key. For more information on schema definitions see the
	 * `$_schema` property of the `Model` class.
	 *
	 * This example shows how to implement a schema callback in your database connection
	 * configuration that fetches and returns the schema data. It defines an optional
	 * MongoDB convention in which the schema for each individual collection is stored
	 * in a `schemas` collection, where each document contains the name of a collection,
	 * along with a `'data'` key, which contains the schema for that collection.
	 *
	 * ```
	 * Connections::add('default', [
	 *  'type' => 'MongoDb',
	 *  'host' => 'localhost',
	 *  'database' => 'app',
	 *  'schema' => function($db, $collection, $meta) {
	 *      $result = $db->connection->schemas->findOne(compact('collection'));
	 *      return $result ? $result['data'] : [];
	 *  }
	 * ]);
	 * ```
	 *
	 * A complete schema defintion looks like:
	 * ```
	 * [
	 *     '_id'  => ['type' => 'id'],
	 *     'name' => ['type' => 'string', 'default' => 'Moe', 'null' => false],
	 *     'sign' => ['type' => 'string', 'default' => 'bar', 'null' => false],
	 *     'age'  => ['type' => 'integer', 'default' => 0, 'null' => false]
	 * ];
	 * ```
	 *
	 * The tyes in the schema map to database native type like this:
	 * ```
	 *  id      => MongoId
	 *  date    => MongoDate
	 *  regex   => MongoRegex
	 *  integer => integer
	 *  float   => float
	 *  boolean => boolean
	 *  code    => MongoCode
	 *  binary  => MongoBinData
	 * ```
	 *
	 * @see lithium\data\Model::$_schema
	 * @var Closure|null
	 */
	protected $_schema = null;

	/**
	 * List of configuration keys which will be automatically assigned to their corresponding
	 * protected class properties.
	 *
	 * @var array
	 */
	protected $_autoConfig = ['schema', 'classes' => 'merge'];

	/**
	 * With no parameter, checks to see if the `mongo` extension is installed. With a parameter,
	 * queries for a specific supported feature.
	 *
	 * @param string $feature Test for support for a specific feature, i.e. `"transactions"` or
	 *               `"arrays"`.
	 * @return boolean Returns `true` if the particular feature (or if MongoDB) support is enabled,
	 *         otherwise `false`.
	 */
	public static function enabled($feature = null) {
		if (!$feature) {
			return extension_loaded('mongo');
		}
		$features = [
			'arrays' => true,
			'transactions' => false,
			'booleans' => true,
			'relationships' => true,
			'schema' => false,
			'sources' => true
		];
		return isset($features[$feature]) ? $features[$feature] : null;
	}

	/**
	 * Constructor.
	 *
	 * @see lithium\data\Connections::add()
	 * @see lithium\data\source\MongoDb::$_schema
	 * @link http://php.net/mongo.construct.php PHP Manual: Mongo::__construct()
	 * @param array $config Configuration options required to connect to the database, including:
	 *        - `'host'` _string|array_: A string in the form of `'<host>'`, `'<host>:<port>'` or
	 *          `':<port>'` indicating the host and/or port to connect to. When one or both are
	 *          not provided uses general server defaults (if possible retrieved from the client
	 *          implementation).
	 *          Use the array format for multiple hosts:
	 *          `array('167.221.1.5:11222', '167.221.1.6')`
	 *        - `'database'` _string_: The name of the database to connect to. Defaults to `null`.
	 *        - `'timeout'` _integer_: The number of milliseconds a connection attempt will wait
	 *          before timing out and throwing an exception. Defaults to `100`.
	 *        - `'schema'` _\Closure_: A closure or anonymous function which returns the schema
	 *          information for a model class. See the `$_schema` property for more information.
	 *        - `'gridPrefix'` _string_: The default prefix for MongoDB's `chunks` and `files`
	 *          collections. Defaults to `'fs'`.
	 *        - `'replicaSet'` _string_: See the documentation for `Mongo::__construct()`. Defaults
	 *          to `false`.
	 *        - `'readPreference'` _mixed_: May either be a single value such as Mongo::RP_NEAREST,
	 *          or an array containing a read preference and a tag set such as:
	 *          (Mongo::RP_SECONDARY_PREFERRED, ['dc' => 'east] See the documentation for
	 *          `Mongo::setReadPreference()`. Defaults to null.
	 *          Typically, these parameters are set in `Connections::add()`, when adding the
	 *          adapter to the list of active connections.
	 *
	 *        Disables auto-connect, which is by default enabled in `Source`. Instead before
	 *        each query execution the connection is checked and if needed (re-)established.
	 * @return void
	 */
	public function __construct(array $config = []) {
		if (class_exists($server = $this->_classes['server'], false)) {
			$defaultHost = $server::DEFAULT_HOST . ':' . $server::DEFAULT_PORT;
		} else {
			$defaultHost = static::DEFAULT_HOST . ':' . static::DEFAULT_PORT;
		}
		$defaults = [
			'host' => $defaultHost,
			'login'      => null,
			'password'   => null,
			'database'   => null,
			'timeout'    => 100,
			'replicaSet' => false,
			'schema'     => null,
			'gridPrefix' => 'fs',
			'w'          => 1,
			'wTimeoutMS' => 10000,
			'readPreference' => null,
			'autoConnect' => false,
			'dsn' => null
		];
		parent::__construct($config + $defaults);
	}

	/**
	 * Initializer. Adds operator handlers which will later allow to correctly cast any
	 * values. Constructs a DSN from configuration.
	 *
	 * @see lithium\data\source\MongoDb::$_operators
	 * @see lithium\data\source\MongoDb::_operators()
	 * @return void
	 */
	protected function _init() {
		$hosts = [];
		foreach ((array) $this->_config['host'] as $host) {
			$host = HostString::parse($host) + [
				'host' => static::DEFAULT_HOST,
				'port' => static::DEFAULT_PORT
			];
			$hosts[] = "{$host['host']}:{$host['port']}";
		}
		if ($this->_config['login']) {
			$this->_config['dsn'] = sprintf(
				'mongodb://%s:%s@%s/%s',
				$this->_config['login'],
				$this->_config['password'],
				implode(',', $hosts),
				$this->_config['database']
			);
		} else {
			$this->_config['dsn'] = sprintf(
				'mongodb://%s',
				implode(',', $hosts)
			);
		}
		parent::_init();

		$this->_operators += [
			'like' => function($key, $value) {
				return new MongoRegex($value);
			},
			'$exists' => function($key, $value) {
				return ['$exists' => (boolean) $value];
			},
			'$type' => function($key, $value) {
				return ['$type' => (integer) $value];
			},
			'$mod' => function($key, $value) {
				$value = (array) $value;
				return ['$mod' => [current($value), next($value) ?: 0]];
			},
			'$size' => function($key, $value) {
				return ['$size' => (integer) $value];
			},
			'$elemMatch' => function($operator, $values, $options = []) {
				$options += [
					'castOpts' => [],
					'field' => ''
				];
				$options['castOpts'] += ['pathKey' => $options['field']];
				$values = (array) $values;

				if (empty($options['castOpts']['schema'])) {
					return ['$elemMatch' => $values];
				}
				foreach ($values as $key => &$value) {
					$value = $options['castOpts']['schema']->cast(
						null, $key, $value, $options['castOpts']
					);
				}
				return ['$elemMatch' => $values];
			}
		];
	}

	/**
	 * Destructor. Ensures that the server connection is closed and resources are freed when
	 * the adapter instance is destroyed.
	 *
	 * @return void
	 */
	public function __destruct() {
		if ($this->_isConnected) {
			$this->disconnect();
		}
	}

	/**
	 * Configures a model class by overriding the default dependencies for `'set'` and
	 * `'entity'` , and sets the primary key to `'_id'`, in keeping with Mongo's conventions.
	 *
	 * @see lithium\data\Model::$_meta
	 * @see lithium\data\Model::$_classes
	 * @param string $class The fully-namespaced model class name to be configured.
	 * @return Returns an array containing keys `'classes'` and `'meta'`, which will be merged with
	 *         their respective properties in `Model`.
	 */
	public function configureClass($class) {
		return [
			'classes' => $this->_classes,
			'schema' => [],
			'meta' => ['key' => '_id', 'locked' => false]
		];
	}

	/**
	 * Connects to the Mongo server. Matches up parameters from the constructor to create a Mongo
	 * database connection.
	 *
	 * @see lithium\data\source\MongoDb::__construct()
	 * @link http://php.net/mongo.construct.php PHP Manual: Mongo::__construct()
	 * @return boolean Returns `true` the connection attempt was successful, otherwise `false`.
	 */
	public function connect() {
		$server = $this->_classes['server'];

		if ($this->server && $this->server->getConnections() && $this->connection) {
			return $this->_isConnected = true;
		}
		$this->_isConnected = false;

		$options = [
			'connect' => true,
			'connectTimeoutMS' => $this->_config['timeout'],
			'replicaSet' => $this->_config['replicaSet'],
		];

		try {
			$this->server = new $server($this->_config['dsn'], $options);

<<<<<<< HEAD
			if ($this->connection = $this->server->{$this->_config['database']}) {
				$this->_isConnected = true;
			}

			if ($prefs = $this->_config['readPreference']) {
				$prefs = !is_array($prefs) ? [$prefs, []] : $prefs;
=======
			if ($prefs = $cfg['readPreference']) {
				$prefs = !is_array($prefs) ? array($prefs, array()) : $prefs;
>>>>>>> 5d9a06b8
				$this->server->setReadPreference($prefs[0], $prefs[1]);
			}

			if ($this->connection = $this->server->{$cfg['database']}) {
				$this->_isConnected = true;
			}

		} catch (Exception $e) {
			throw new NetworkException("Could not connect to the database.", 503, $e);
		}
		return $this->_isConnected;
	}

	/**
	 * Disconnect from the Mongo server.
	 *
	 * Don't call the Mongo->close() method. The driver documentation states this should not
	 * be necessary since it auto disconnects when out of scope.
	 * With version 1.2.7, when using replica sets, close() can cause a segmentation fault.
	 *
	 * @return boolean True
	 */
	public function disconnect() {
		if ($this->server && $this->server->getConnections()) {
			$this->_isConnected = false;
			unset($this->connection, $this->server);
		}
		return true;
	}

	/**
	 * Returns the list of collections in the currently-connected database.
	 *
	 * @param string $class The fully-name-spaced class name of the model object making the request.
	 * @return array Returns an array of objects to which models can connect.
	 */
	public function sources($class = null) {
		$this->_checkConnection();
		$conn = $this->connection;
		return array_map(function($col) { return $col->getName(); }, $conn->listCollections());
	}

	/**
	 * Gets the column 'schema' for a given MongoDB collection. Only returns a schema if the
	 * `'schema'` configuration flag has been set in the constructor.
	 *
	 * @see lithium\data\source\MongoDb::$_schema
	 * @param mixed $collection Specifies a collection name for which the schema should be queried.
	 * @param mixed $fields Any schema data pre-defined by the model.
	 * @param array $meta Any meta information pre-defined in the model.
	 * @return array Returns an associative array describing the given collection's schema.
	 */
	public function describe($collection, $fields = [], array $meta = []) {
		if (!$fields && ($func = $this->_schema)) {
			$fields = $func($this, $collection, $meta);
		}
		return $this->_instance('schema', compact('fields'));
	}

	/**
	 * Quotes identifiers.
	 *
	 * MongoDb does not need identifiers quoted, so this method simply returns the identifier.
	 *
	 * @param string $name The identifier to quote.
	 * @return string The quoted identifier.
	 */
	public function name($name) {
		return $name;
	}

	/**
	 * A method dispatcher that allows direct calls to native methods in PHP's `Mongo` object. Read
	 * more here: http://php.net/manual/class.mongo.php
	 *
	 * For example (assuming this instance is stored in `Connections` as `'mongo'`):
	 * ```
	 * // Manually repairs a MongoDB instance
	 * Connections::get('mongo')->repairDB($db); // returns null
	 * ```
	 *
	 * @param string $method The name of native method to call. See the link above for available
	 *        class methods.
	 * @param array $params A list of parameters to be passed to the native method.
	 * @return mixed The return value of the native method specified in `$method`.
	 */
	public function __call($method, $params) {
		if ((!$this->server) && !$this->connect()) {
			return null;
		}
		return call_user_func_array([&$this->server, $method], $params);
	}

	/**
	 * Determines if a given method can be called.
	 *
	 * @param string $method Name of the method.
	 * @param boolean $internal Provide `true` to perform check from inside the
	 *                class/object. When `false` checks also for public visibility;
	 *                defaults to `false`.
	 * @return boolean Returns `true` if the method can be called, `false` otherwise.
	 */
	public function respondsTo($method, $internal = false) {
		$childRespondsTo = is_object($this->server) && is_callable([$this->server, $method]);
		return parent::respondsTo($method, $internal) || $childRespondsTo;
	}

	/**
	 * Normally used in cases where the query is a raw string (as opposed to a `Query` object),
	 * to database must determine the correct column names from the result resource. Not
	 * applicable to this data source.
	 *
	 * @internal param mixed $query
	 * @internal param \lithium\data\source\resource $resource
	 * @internal param object $context
	 * @return array
	 */
	public function schema($query, $resource = null, $context = null) {
		return [];
	}

	/**
	 * Create new document
	 *
	 * @param string $query
	 * @param array $options
	 * @return boolean
	 * @filter
	 */
	public function create($query, array $options = []) {
		$this->_checkConnection();

		$defaults = [
			'w' => $this->_config['w'],
			'wTimeoutMS' => $this->_config['wTimeoutMS'],
			'fsync' => false
		];
		$options += $defaults;

		$params = compact('query', 'options');

		return Filters::run($this, __FUNCTION__, $params, function($params) {
			$exporter = $this->_classes['exporter'];
			$prefix = $this->_config['gridPrefix'];

			$query   = $params['query'];
			$options = $params['options'];

			$args    = $query->export($this, ['keys' => ['source', 'data']]);
			$data    = $exporter::get('create', $args['data']);
			$source  = $args['source'];

			if ($source === "{$prefix}.files" && isset($data['create']['file'])) {
				$result = ['ok' => true];
				$data['create']['_id'] = $this->_saveFile($data['create']);
			} else {
				$result = $this->connection->{$source}->insert($data['create'], $options);
				$result = $this->_ok($result);
			}

			if ($result === true || isset($result['ok']) && (boolean) $result['ok'] === true) {
				if ($query->entity()) {
					$query->entity()->sync($data['create']['_id']);
				}
				return true;
			}
			return false;
		});
	}

	protected function _saveFile($data) {
		$uploadKeys = ['name', 'type', 'tmp_name', 'error', 'size'];
		$grid = $this->connection->getGridFS($this->_config['gridPrefix']);
		$file = null;
		$method = null;

		switch (true) {
			case  (is_array($data['file']) && array_keys($data['file']) == $uploadKeys):
				if (!$data['file']['error'] && is_uploaded_file($data['file']['tmp_name'])) {
					$method = 'storeFile';
					$file = $data['file']['tmp_name'];
					$data['filename'] = $data['file']['name'];
				}
			break;
			case $data['file']:
				$method = 'storeBytes';
				$file = $data['file'];
			break;
		}

		if (!$method || !$file) {
			return;
		}

		if (isset($data['_id'])) {
			$data += (array) get_object_vars($grid->get($data['_id']));
			$grid->delete($data['_id']);
		}
		unset($data['file']);
		return $grid->{$method}($file, $data);
	}

	/**
	 * Read from document
	 *
	 * @param string $query
	 * @param array $options
	 * @return object
	 * @filter
	 */
	public function read($query, array $options = []) {
		$this->_checkConnection();

		$defaults = ['return' => 'resource'];
		$options += $defaults;

		$params = compact('query', 'options');

		return Filters::run($this, __FUNCTION__, $params, function($params) {
			$prefix = $this->_config['gridPrefix'];

			$query = $params['query'];
			$options = $params['options'];
			$args = $query->export($this);
			$source = $args['source'];
			$model = $query->model();

			if ($group = $args['group']) {
				$result = $this->_group($group, $args, $options);
				$config = ['class' => 'set', 'defaults' => false] + compact('query') + $result;
				return $model::create($config['data'], $config);
			}
			$collection = $this->connection->{$source};

			if ($source === "{$prefix}.files") {
				$collection = $this->connection->getGridFS($prefix);
			}
			$result = $collection->find($args['conditions'], $args['fields']);

			if ($query->calculate()) {
				return $result;
			}

			$resource = $result->sort($args['order'])->limit($args['limit'])->skip($args['offset']);
			$result = $this->_instance('result', compact('resource'));
			$config = compact('result', 'query') + ['class' => 'set', 'defaults' => false];
			return $model::create([], $config);
		});
	}

	protected function _group($group, $args, $options) {
		$conditions = $args['conditions'];
		$group += ['$reduce' => $args['reduce'], 'initial' => $args['initial']];
		$command = ['group' => $group + ['ns' => $args['source'], 'cond' => $conditions]];

		$stats = $this->connection->command($command);
		$data = isset($stats['retval']) ? $stats['retval'] : null;
		unset($stats['retval']);
		return compact('data', 'stats');
	}

	/**
	 * Update document
	 *
	 * @param string $query
	 * @param array $options
	 * @return boolean
	 * @filter
	 */
	public function update($query, array $options = []) {
		$this->_checkConnection();

		$defaults = [
			'upsert' => false,
			'multiple' => true,
			'w' => $this->_config['w'],
			'wTimeoutMS' => $this->_config['wTimeoutMS'],
			'fsync' => false
		];
		$options += $defaults;

		$params = compact('query', 'options');

		return Filters::run($this, __FUNCTION__, $params, function($params) {
			$exporter = $this->_classes['exporter'];
			$prefix = $this->_config['gridPrefix'];

			$options = $params['options'];
			$query  = $params['query'];
			$args   = $query->export($this, ['keys' => ['conditions', 'source', 'data']]);
			$source = $args['source'];
			$data   = $args['data'];

			if ($query->entity()) {
				$data = $exporter::get('update', $data);
			}

			if ($source === "{$prefix}.files" && isset($data['update']['file'])) {
				$args['data']['_id'] = $this->_saveFile($data['update']);
			}
			$update = $query->entity() ? $exporter::toCommand($data) : $data;

			if (empty($update)) {
				return true;
			}
			if ($options['multiple'] && !preg_grep('/^\$/', array_keys($update))) {
				$update = ['$set' => $update];
			}
			$result = $this->connection->{$source}->update($args['conditions'], $update, $options);

			if ($this->_ok($result)) {
				$query->entity() ? $query->entity()->sync() : null;
				return true;
			}
			return false;
		});
	}

	/**
	 * Delete document
	 *
	 * @param string $query
	 * @param array $options
	 * @return boolean
	 * @filter
	 */
	public function delete($query, array $options = []) {
		$this->_checkConnection();

		$defaults = [
			'justOne' => false,
			'w' => $this->_config['w'],
			'wTimeoutMS' => $this->_config['wTimeoutMS'],
			'fsync' => false
		];
		$options = array_intersect_key($options + $defaults, $defaults);
		$params = compact('query', 'options');

		return Filters::run($this, __FUNCTION__, $params, function($params) {
			$prefix = $this->_config['gridPrefix'];

			$query = $params['query'];
			$options = $params['options'];
			$args = $query->export($this, ['keys' => ['source', 'conditions']]);
			$source = $args['source'];
			$conditions = $args['conditions'];

			if ($source === "{$prefix}.files") {
				$result = $this->_deleteFile($conditions);
			} else {
				$result = $this->connection->{$args['source']}->remove($conditions, $options);
				$result = $this->_ok($result);
			}
			if ($result && $query->entity()) {
				$query->entity()->sync(null, [], ['dematerialize' => true]);
			}
			return $result;
		});
	}

	protected function _deleteFile($conditions, $options = []) {
		$_config = $this->_config;
		$defaults = ['w' => $_config['w'], 'wTimeoutMS' => $_config['wTimeoutMS']];
		$options += $defaults;
		$prefix = $this->_config['gridPrefix'];
		return $this->connection->getGridFS($prefix)->remove($conditions, $options);
	}

	/**
	 * Parse a `MongoCollection::<insert|update|delete>()` response and
	 * return `true` on success.
	 *
	 * @return boolean
	 */
	protected function _ok($result) {
		if (is_bool($result)) {
			return $result;
		}
		return !isset($result['err']) || $result['err'] === null;
	}
	/**
	 * Executes calculation-related queries, such as those required for `count`.
	 *
	 * @param string $type Only accepts `count`.
	 * @param mixed $query The query to be executed.
	 * @param array $options Optional arguments for the `read()` query that will be executed
	 *        to obtain the calculation result.
	 * @return integer Result of the calculation.
	 */
	public function calculation($type, $query, array $options = []) {
		$query->calculate($type);

		switch ($type) {
			case 'count':
				return $this->read($query, $options)->count();
		}
	}

	/**
	 * Document relationships.
	 *
	 * @param string $class
	 * @param string $type Relationship type, e.g. `belongsTo`.
	 * @param string $name
	 * @param array $config
	 * @return array
	 */
	public function relationship($class, $type, $name, array $config = []) {
		$fieldName = $this->relationFieldName($type, $name);
		$config += compact('name', 'type', 'key', 'fieldName');
		$config['from'] = $class;

		return $this->_instance('relationship', $config + [
			'strategy' => function($rel) use ($config, $class, $name, $type) {
				if (isset($config['key'])) {
					return [];
				}
				$link = null;
				$hasLink = isset($config['link']);

				$result = [];
				$to = $rel->to();
				$local = $class::key();
				$className = $class::meta('name');

				$keys = [
					[$class, $name],
					[$class, Inflector::singularize($name)],
					[$to, Inflector::singularize($className)],
					[$to, $className]
				];
				foreach ($keys as $map) {
					list($on, $key) = $map;
					$key = lcfirst(Inflector::camelize($key));

					if (!$on::hasField($key)) {
						continue;
					}
					$join = ($on === $class) ? [$key => $on::key()] : [$local => $key];
					$result['key'] = $join;

					if (isset($config['link'])) {
						return $result;
					}
					$fieldType = $on::schema()->type($key);

					if ($fieldType === 'id' || $fieldType === 'MongoId') {
						$isArray = $on::schema()->is('array', $key);
						$link = $isArray ? $rel::LINK_KEY_LIST : $rel::LINK_KEY;
						break;
					}
				}
				if (!$link && !$hasLink) {
					$link = ($type === "belongsTo") ? $rel::LINK_CONTAINED : $rel::LINK_EMBEDDED;
				}
				return $result + ($hasLink ? [] : compact('link'));
			}
		]);
	}

	/**
	 * Formats `group` clauses for MongoDB.
	 *
	 * @param string|array $group The group clause.
	 * @param object $context
	 * @return array Formatted `group` clause.
	 */
	public function group($group, $context) {
		if (!$group) {
			return;
		}
		if (is_string($group) && strpos($group, 'function') === 0) {
			return ['$keyf' => new MongoCode($group)];
		}
		$group = (array) $group;

		foreach ($group as $i => $field) {
			if (is_int($i)) {
				$group[$field] = true;
				unset($group[$i]);
			}
		}
		return ['key' => $group];
	}

	/**
	 * Maps incoming conditions with their corresponding MongoDB-native operators.
	 *
	 * @param array $conditions Array of conditions
	 * @param object $context Context with which this method was called; currently
	 *        inspects the return value of `$context->type()`.
	 * @return array Transformed conditions
	 */
	public function conditions($conditions, $context) {
		if (!$conditions) {
			return [];
		}
		if ($code = $this->_isMongoCode($conditions)) {
			return $code;
		}
		$schema = null;
		$model = null;

		if ($context) {
			$schema = $context->schema();
			$model = $context->model();
		}
		return $this->_conditions($conditions, $model, $schema, $context);
	}

	/**
	 * Protected helper method used to format conditions.
	 *
	 * @todo Catch Document/Array objects used in conditions and extract their values.
	 * @param array $conditions The conditions array to be processed.
	 * @param string $model The name of the model class used in the query.
	 * @param object $schema The object containing the schema definition.
	 * @param object $context The `Query` object.
	 * @return array Processed query conditions.
	 */
	protected function _conditions(array $conditions, $model, $schema, $context) {
		$ops = $this->_operators;
		$castOpts = [
			'first' => true, 'database' => $this, 'wrap' => false, 'asContent' => true
		];

		$cast = function($key, $value) use (&$schema, &$castOpts) {
			return $schema ? $schema->cast(null, $key, $value, $castOpts) : $value;
		};

		foreach ($conditions as $key => $value) {
			if (in_array($key, $this->_boolean)) {
				$operator = isset($ops[$key]) ? $ops[$key] : $key;

				foreach ($value as $i => $compare) {
					$value[$i] = $this->_conditions($compare, $model, $schema, $context);
				}
				unset($conditions[$key]);
				$conditions[$operator] = $value;
				continue;
			}
			if (is_object($value)) {
				continue;
			}
			if (!is_array($value)) {
				$conditions[$key] = $cast($key, $value);
				continue;
			}
			$current = key($value);

			if (!isset($ops[$current]) && $current[0] !== '$') {
				$conditions[$key] = ['$in' => $cast($key, $value)];
				continue;
			}
			$conditions[$key] = $this->_operators($key, $value, $schema);
		}
		return $conditions;
	}

	protected function _isMongoCode($conditions) {
		if (is_string($conditions)) {
			$conditions = new MongoCode($conditions);
		}
		if ($conditions instanceof MongoCode) {
			return ['$where' => $conditions];
		}
	}

	protected function _operators($field, $operators, $schema) {
		$castOpts = compact('schema');
		$castOpts += ['first' => true, 'database' => $this, 'wrap' => false];

		$cast = function($key, $value) use (&$schema, &$castOpts) {
			return $schema ? $schema->cast(null, $key, $value, $castOpts) : $value;
		};

		foreach ($operators as $key => $value) {
			if (!isset($this->_operators[$key])) {
				$operators[$key] = $cast($field, $value);
				continue;
			}
			$operator = $this->_operators[$key];

			if (is_array($operator)) {
				$operator = $operator[is_array($value) ? 'multiple' : 'single'];
			}
			if (is_callable($operator)) {
				return $operator($key, $value, compact('castOpts', 'field'));
			}
			unset($operators[$key]);
			$operators[$operator] = $cast($field, $value);
		}
		return $operators;
	}

	/**
	 * Return formatted identifiers for fields.
	 *
	 * MongoDB does nt require field identifer escaping; as a result, this method is not
	 * implemented.
	 *
	 * @param array $fields Fields to be parsed
	 * @param object $context
	 * @return array Parsed fields array
	 */
	public function fields($fields, $context) {
		return $fields ?: [];
	}

	/**
	 * Return formatted clause for limit.
	 *
	 * MongoDB doesn't require limit identifer formatting; as a result, this method is not
	 * implemented.
	 *
	 * @param mixed $limit The `limit` clause to be formatted.
	 * @param object $context The `Query` object instance.
	 * @return mixed Formatted `limit` clause.
	 */
	public function limit($limit, $context) {
		return $limit ?: 0;
	}

	/**
	 * Return formatted clause for order.
	 *
	 * @param mixed $order The `order` clause to be formatted
	 * @param object $context
	 * @return mixed Formatted `order` clause.
	 */
	public function order($order, $context) {
		if (!$order) {
			return [];
		}
		if (is_string($order)) {
			return [$order => 1];
		}
		if (!is_array($order)) {
			return [];
		}
		foreach ($order as $key => $value) {
			if (!is_string($key)) {
				unset($order[$key]);
				$order[$value] = 1;
				continue;
			}
			if (is_string($value)) {
				$order[$key] = strtolower($value) === 'asc' ? 1 : -1;
			}
		}
		return $order;
	}

	protected function _checkConnection() {
		if (!$this->_isConnected && !$this->connect()) {
			throw new NetworkException("Could not connect to the database.");
		}
	}

	/**
	 * Returns the field name of a relation name (camelBack).
	 *
	 * @param string The type of the relation.
	 * @param string The name of the relation.
	 * @return string
	 */
	public function relationFieldName($type, $name) {
		$fieldName = Inflector::camelize($name, false);
		if (preg_match('/Many$/', $type)) {
			$fieldName = Inflector::pluralize($fieldName);
		} else {
			$fieldName = Inflector::singularize($fieldName);
		}
		return $fieldName;
	}
}

?><|MERGE_RESOLUTION|>--- conflicted
+++ resolved
@@ -380,24 +380,14 @@
 		try {
 			$this->server = new $server($this->_config['dsn'], $options);
 
-<<<<<<< HEAD
+			if ($prefs = $this->_config['readPreference']) {
+				$prefs = !is_array($prefs) ? [$prefs, []] : $prefs;
+				$this->server->setReadPreference($prefs[0], $prefs[1]);
+			}
+
 			if ($this->connection = $this->server->{$this->_config['database']}) {
 				$this->_isConnected = true;
 			}
-
-			if ($prefs = $this->_config['readPreference']) {
-				$prefs = !is_array($prefs) ? [$prefs, []] : $prefs;
-=======
-			if ($prefs = $cfg['readPreference']) {
-				$prefs = !is_array($prefs) ? array($prefs, array()) : $prefs;
->>>>>>> 5d9a06b8
-				$this->server->setReadPreference($prefs[0], $prefs[1]);
-			}
-
-			if ($this->connection = $this->server->{$cfg['database']}) {
-				$this->_isConnected = true;
-			}
-
 		} catch (Exception $e) {
 			throw new NetworkException("Could not connect to the database.", 503, $e);
 		}

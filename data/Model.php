--- conflicted
+++ resolved
@@ -371,16 +371,8 @@
 	 * This method will set the `Model::$_schema`, `Model::$_meta`, `Model::$_finders` class
 	 * attributes, as well as obtain a handle to the configured persistent storage connection
 	 *
-<<<<<<< HEAD
-	 * @param array $options Possible options are:
-	 *     - `meta`: Meta-information for this model, such as the connection.
-	 *     - `finders`: Custom finders for this model.
-	 *
-	 * @return void
-=======
 	 * @param string $class The fully-namespaced class name to initialize.
 	 * @return object Returns the initialized model instance.
->>>>>>> f2b556e2
 	 */
 	protected static function _init($class) {
 		$self = static::$_instances[$class];

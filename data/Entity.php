<?php
/**
 * Lithium: the most rad php framework
 *
 * @copyright     Copyright 2012, Union of RAD (http://union-of-rad.org)
 * @license       http://opensource.org/licenses/bsd-license.php The BSD License
 */

namespace lithium\data;

use BadMethodCallException;
use UnexpectedValueException;
use lithium\data\Collection;

/**
 * `Entity` is a smart data object which represents data such as a row or document in a
 * database. Entities have fields (often known as columns in databases), and track changes to its
 * fields, as well as associated validation errors, etc.
 *
 * The `Entity` class can also be used as a base class for your own custom data objects, and is the
 * basis for generating forms with the `Form` helper.
 *
 * @see lithium\template\helper\Form
 */
class Entity extends \lithium\core\Object {

	/**
	 * Fully-namespaced class name of model that this record is bound to. Instance methods declared
	 * in the model may be called on the entity. See the `Model` class documentation for more
	 * information.
	 *
	 * @see lithium\data\Model
	 * @see lithium\data\Entity::__call()
	 * @var string
	 */
	protected $_model = null;

	/**
	 * Associative array of the entity's fields and values.
	 *
	 * @var array
	 */
	protected $_data = array();

	/**
	 * An array containing all related records and recordsets, keyed by relationship name, as
	 * defined in the bound model class.
	 *
	 * @var array
	 */
	protected $_relationships = array();

	/**
	 * If this record is chained off of another, contains the origin object.
	 *
	 * @var object
	 */
	protected $_parent = null;

	/**
	 * The list of validation errors associated with this object, where keys are field names, and
	 * values are arrays containing one or more validation error messages.
	 *
	 * @see lithium\data\Entity::errors()
	 * @var array
	 */
	protected $_errors = array();

	/**
	 * Contains the values of updated fields. These values will be persisted to the backend data
	 * store when the document is saved.
	 *
	 * @var array
	 */
	protected $_updated = array();

	/**
	 * An array of key/value pairs corresponding to fields that should be updated using atomic
	 * incrementing / decrementing operations. Keys match field names, and values indicate the value
	 * each field should be incremented or decremented by.
	 *
	 * @see lithium\data\Entity::increment()
	 * @see lithium\data\Entity::decrement()
	 * @var array
	 */
	protected $_increment = array();

	/**
	 * A flag indicating whether or not this entity exists. Set to `false` if this is a
	 * newly-created entity, or if this entity has been loaded and subsequently deleted. Set to
	 * `true` if the entity has been loaded from the database, or has been created and subsequently
	 * saved.
	 *
	 * @var boolean
	 */
	protected $_exists = false;

	/**
	 * A local copy of the schema definition. This is the same as `lithium\data\Model::$_schema`,
	 * but can be defined here if this is a one-off object or class used for a single purpose, i.e.
	 * to create a form.
	 *
	 * @var array
	 */
	protected $_schema = array();

	/**
	 * Auto configuration.
	 *
	 * @var array
	 */
	protected $_autoConfig = array(
		'classes' => 'merge', 'parent', 'schema', 'data',
		'model', 'exists', 'pathKey', 'relationships'
	);

	/**
	 * Creates a new record object with default values.
	 *
	 * Options defined:
	 * - 'data' _array_: Data to enter into the record. Defaults to an empty array.
	 * - 'model' _string_: Class name that provides the data-source for this record.
	 *   Defaults to `null`.
	 *
	 * @param array $config
	 * @return object Record object.
	 */
	public function __construct(array $config = array()) {
		$defaults = array('model' => null, 'data' => array(), 'relationships' => array());
		parent::__construct($config + $defaults);
	}

	protected function _init() {
		parent::_init();
		$this->_updated = $this->_data;
	}

	/**
	 * Overloading for reading inaccessible properties.
	 *
	 * @param string $name Property name.
	 * @return mixed Result.
	 */
	public function &__get($name) {
		if (isset($this->_relationships[$name])) {
			return $this->_relationships[$name];
		}
		if (isset($this->_updated[$name])) {
			return $this->_updated[$name];
		}
		$null = null;
		return $null;
	}

	/**
	 * Overloading for writing to inaccessible properties.
	 *
	 * @param string $name Property name.
	 * @param string $value Property value.
	 * @return mixed Result.
	 */
	public function __set($name, $value = null) {
		if (is_array($name) && !$value) {
			return array_map(array(&$this, '__set'), array_keys($name), array_values($name));
		}
		$this->_updated[$name] = $value;
	}

	/**
	 * Overloading for calling `isset()` or `empty()` on inaccessible properties.
	 *
	 * @param string $name Property name.
	 * @return mixed Result.
	 */
	public function __isset($name) {
		return isset($this->_updated[$name]) || isset($this->_relationships[$name]);
	}

	/**
	 * Magic method that allows calling of model methods on this record instance, i.e.:
	 * {{{
	 * $record->validates();
	 * }}}
	 *
	 * @see lithium\data\Model::instanceMethods
	 * @param string $method
	 * @param array $params
	 * @return mixed
	 */
	public function __call($method, $params) {
		if ($model = $this->_model) {
			$methods = $model::instanceMethods();
			array_unshift($params, $this);

			if (method_exists($model, $method)) {
				$class = $model::invokeMethod('_object');
				return call_user_func_array(array(&$class, $method), $params);
			}
			if (isset($methods[$method]) && is_callable($methods[$method])) {
				return call_user_func_array($methods[$method], $params);
			}
		}
		$message = "No model bound or unhandled method call `{$method}`.";
		throw new BadMethodCallException($message);
	}

	/**
	 * Allows several properties to be assigned at once, i.e.:
	 * {{{
	 * $record->set(array('title' => 'Lorem Ipsum', 'value' => 42));
	 * }}}
	 *
	 * @param array $data An associative array of fields and values to assign to this `Entity`
	 *        instance.
	 * @return void
	 */
	public function set(array $data) {
		foreach ($data as $name => $value) {
			$this->__set($name, $value);
		}
	}

	/**
	 * Access the data fields of the record. Can also access a $named field.
	 *
	 * @param string $name Optionally included field name.
	 * @return mixed Entire data array if $name is empty, otherwise the value from the named field.
	 */
	public function data($name = null) {
		if ($name) {
			return $this->__get($name);
		}
		return $this->to('array');
	}

	/**
	 * Returns the model which this entity is bound to.
	 *
	 * @return string The fully qualified model class name.
	 */
	public function model() {
		return $this->_model;
	}

	public function schema($field = null) {
		$schema = array();

		switch (true) {
			case ($this->_schema):
				$schema = $this->_schema;
			break;
			case ($model = $this->_model):
				$schema = $model::schema();
			break;
		}
		if ($field) {
			return isset($schema[$field]) ? $schema[$field] : null;
		}
		return $schema;
	}

	/**
	 * Access the errors of the record.
	 *
	 * @see lithium\data\Entity::$_errors
	 * @param array|string $field If an array, overwrites `$this->_errors`. If a string, and
	 *        `$value` is not `null`, sets the corresponding key in `$this->_errors` to `$value`.
	 * @param string $value Value to set.
	 * @return mixed Either the `$this->_errors` array, or single value from it.
	 */
	public function errors($field = null, $value = null) {
		if ($field === null) {
			return $this->_errors;
		}
		if (is_array($field)) {
			return ($this->_errors = $field);
		}
		if ($value === null && isset($this->_errors[$field])) {
			return $this->_errors[$field];
		}
		if ($value !== null) {
			return $this->_errors[$field] = $value;
		}
		return $value;
	}

	/**
	 * A flag indicating whether or not this record exists.
	 *
	 * @return boolean `True` if the record was `read` from the data-source, or has been `create`d
	 *         and `save`d. Otherwise `false`.
	 */
	public function exists() {
		return $this->_exists;
	}

	/**
	 * Called after an `Entity` is saved. Updates the object's internal state to reflect the
	 * corresponding database entity, and sets the `Entity` object's key, if this is a newly-created
	 * object. **Do not** call this method if you intend to update the database's copy of the
	 * entity. Instead, see `Model::save()`.
	 *
	 * @see lithium\data\Model::save()
	 * @param mixed $id The ID to assign, where applicable.
	 * @param array $data Any additional generated data assigned to the object by the database.
	 * @param array $options Method options:
	 *              - `'materialize'` _boolean_: Determines whether or not the flag should be set
	 *                that indicates that this entity exists in the data store. Defaults to `true`.
	 * @return void
	 */
	public function sync($id = null, array $data = array(), array $options = array()) {
		$defaults = array('materialize' => true);
		$options += $defaults;
		$model = $this->_model;
		$key = array();

		if ($options['materialize']) {
			$this->_exists = true;
		}
		if ($id && $model) {
			$key = $model::meta('key');
			$key = is_array($key) ? array_combine($key, $id) : array($key => $id);
		}
		$this->_data = $this->_updated = ($key + $data + $this->_updated);
	}

	/**
	 * Safely (atomically) increments the value of the specified field by an arbitrary value.
	 * Defaults to `1` if no value is specified. Throws an exception if the specified field is
	 * non-numeric.
	 *
	 * @param string $field The name of the field to be incremented.
	 * @param string $value The value to increment the field by. Defaults to `1` if this parameter
	 *               is not specified.
	 * @return integer Returns the current value of `$field`, based on the value retrieved from the
	 *         data source when the entity was loaded, plus any increments applied. Note that it may
	 *         not reflect the most current value in the persistent backend data source.
	 * @throws UnexpectedValueException Throws an exception when `$field` is set to a non-numeric
	 *         type.
	 */
	public function increment($field, $value = 1) {
		if (!isset($this->_updated[$field])) {
			return $this->_updated[$field] = $value;
		}
		if (!is_numeric($this->_updated[$field])) {
			throw new UnexpectedValueException("Field '{$field}' cannot be incremented.");
		}
		return $this->_updated[$field] += $value;
	}

	/**
	 * Decrements a field by the specified value. Works identically to `increment()`, but in
	 * reverse.
	 *
	 * @see lithium\data\Entity::increment()
	 * @param string $field The name of the field to decrement.
	 * @param string $value The value by which to decrement the field. Defaults to `1`.
	 * @return integer Returns the new value of `$field`, after modification.
	 */
	public function decrement($field, $value = 1) {
		return $this->increment($field, $value * -1);
	}

	/**
	 * Gets the array of fields modified on this entity.
	 *
	 * @return array Returns an array where the keys are entity field names, and the values are
	 *         `true` for changed fields.
	 */
	public function modified() {
		$fields = array_fill_keys(array_keys($this->_data), false);

		foreach ($this->_updated as $field => $value) {
<<<<<<< HEAD
			if (!is_object($value) || !method_exists($value, 'modified')) {
				$fields[$field] = (
					!isset($fields[$field]) ||
					$this->_data[$field] !== $this->_updated[$field]
				);
				continue;
			}
			if (!isset($this->_data[$field])) {
				$fields[$field] = true;
				continue;
=======
			if (is_object($value) && method_exists($value, 'modified')) {
				if (!isset($this->_data[$field])) {
					$fields[$field] = true;
					continue;
				}
				$modified = $value->modified();
				$fields[$field] = ($modified === true ||
									is_array($modified) &&
									in_array(true, $modified, true));
			} else {
				$fields[$field] = (!isset($fields[$field]) ||
									$this->_data[$field] !==
									$this->_updated[$field]);
>>>>>>> 9cb627c7
			}
			$modified = $value->modified();

			$fields[$field] = (
				$modified === true ||
				is_array($modified) && in_array(true, $modified, true)
			);
		}
		return $fields;
	}

	public function export() {
		return array(
			'exists'    => $this->_exists,
			'data'      => $this->_data,
			'update'    => $this->_updated,
			'increment' => $this->_increment
		);
	}

	/**
	 * Converts the data in the record set to a different format, i.e. an array.
	 *
	 * @param string $format currently only `array`
	 * @param array $options
	 * @return mixed
	 */
	public function to($format, array $options = array()) {
		switch ($format) {
			case 'array':
				$data = $this->_updated;
				$rel = array_map(function($obj) { return $obj->data(); }, $this->_relationships);
				$data = $rel + $data;
				$result = Collection::toArray($data, $options);
			break;
			default:
				$result = $this;
			break;
		}
		return $result;
	}
}

?><|MERGE_RESOLUTION|>--- conflicted
+++ resolved
@@ -371,32 +371,20 @@
 		$fields = array_fill_keys(array_keys($this->_data), false);
 
 		foreach ($this->_updated as $field => $value) {
-<<<<<<< HEAD
-			if (!is_object($value) || !method_exists($value, 'modified')) {
-				$fields[$field] = (
-					!isset($fields[$field]) ||
-					$this->_data[$field] !== $this->_updated[$field]
-				);
-				continue;
-			}
-			if (!isset($this->_data[$field])) {
-				$fields[$field] = true;
-				continue;
-=======
 			if (is_object($value) && method_exists($value, 'modified')) {
 				if (!isset($this->_data[$field])) {
 					$fields[$field] = true;
 					continue;
 				}
 				$modified = $value->modified();
-				$fields[$field] = ($modified === true ||
-									is_array($modified) &&
-									in_array(true, $modified, true));
+
+				$fields[$field] = (
+					$modified === true || is_array($modified) && in_array(true, $modified, true)
+				);
 			} else {
-				$fields[$field] = (!isset($fields[$field]) ||
-									$this->_data[$field] !==
-									$this->_updated[$field]);
->>>>>>> 9cb627c7
+				$fields[$field] = (
+					!isset($fields[$field]) || $this->_data[$field] !== $this->_updated[$field]
+				);
 			}
 			$modified = $value->modified();
 

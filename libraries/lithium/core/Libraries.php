--- conflicted
+++ resolved
@@ -9,10 +9,6 @@
 namespace lithium\core;
 
 use \Exception;
-<<<<<<< HEAD
-use \lithium\util\iterator\LibrariesFilter;
-=======
->>>>>>> f54933c6
 use \lithium\util\String;
 
 /**
@@ -265,12 +261,11 @@
 		$libs = static::_search($config, $options);
 		return array_values($libs);
 	}
-<<<<<<< HEAD
-
-	/**
-	 * Loads the class definition specified by `$class`. Also calls the __init() method on the
-	 * class, if defined.  Looks through the list of libraries defined in $_configurations, which
-	 * are added through lithium\core\Libraries::add().
+
+	/**
+	 * Loads the class definition specified by `$class`. Also calls the `__init()` method on the
+	 * class, if defined.  Looks through the list of libraries defined in `$_configurations`, which
+	 * are added through `lithium\core\Libraries::add()`.
 	 *
 	 * @param string $class The fully-namespaced (where applicable) name of the class to load.
 	 * @see lithium\core\Libraries::add()
@@ -278,25 +273,10 @@
 	 * @return void
 	 */
 	public static function load($class, $require = false) {
-		if (($path = static::path($class)) && is_readable($path) && include $path) {
-=======
-
-	/**
-	 * Loads the class definition specified by `$class`. Also calls the `__init()` method on the
-	 * class, if defined.  Looks through the list of libraries defined in `$_configurations`, which
-	 * are added through `lithium\core\Libraries::add()`.
-	 *
-	 * @param string $class The fully-namespaced (where applicable) name of the class to load.
-	 * @see lithium\core\Libraries::add()
-	 * @see lithium\core\Libraries::path()
-	 * @return void
-	 */
-	public static function load($class, $require = false) {
 		$path = isset(static::$_cachedPaths[$class]) ? static::$_cachedPaths[$class] : null;
 		$path = $path ?: static::path($class);
 
 		if ($path && is_readable($path) && include $path) {
->>>>>>> f54933c6
 			static::$_cachedPaths[$class] = $path;
 			method_exists($class, '__init') ? $class::__init() : null;
 		} elseif ($require) {
@@ -327,10 +307,7 @@
 
 		foreach (static::$_configurations as $name => $config) {
 			$params = $options + $config;
-<<<<<<< HEAD
-=======
 			$suffix = $params['suffix'];
->>>>>>> f54933c6
 
 			if (strpos($class, $params['prefix']) !== 0) {
 				continue;
@@ -343,9 +320,6 @@
 				return preg_replace($match, $replace, $class);
 			}
 			$path = str_replace("\\", '/', substr($class, strlen($params['prefix'])));
-<<<<<<< HEAD
-			return $params['path'] . '/' . $path . $params['suffix'];
-=======
 			$fullPath = "{$params['path']}/{$path}";
 
 			if ($options['dirs']) {
@@ -358,7 +332,6 @@
 				return is_dir($fullPath) ? $fullPath : null;
 			}
 			return $fullPath . $suffix;
->>>>>>> f54933c6
 		}
 	}
 
@@ -644,13 +617,10 @@
 
 if (!defined('LITHIUM_LIBRARY_PATH')) {
 	define('LITHIUM_LIBRARY_PATH', dirname(dirname(__DIR__)));
-<<<<<<< HEAD
-=======
 }
 
 if (!defined('LITHIUM_APP_PATH')) {
 	define('LITHIUM_APP_PATH', dirname(LITHIUM_LIBRARY_PATH) . '/app');
->>>>>>> f54933c6
 }
 
 ?>
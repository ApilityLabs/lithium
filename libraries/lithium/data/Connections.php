--- conflicted
+++ resolved
@@ -13,7 +13,6 @@
 use \lithium\core\Libraries;
 
 /**
-<<<<<<< HEAD
  * The `Connections` class manages a list of named configurations that connect to external
  * resources. Connections are usually comprised of a type (i.e. `'Database'` or `'Http'`), a
  * reference to an adapter class (i.e. `'MySql'` or `'MongoDb'`), and authentication credentials.
@@ -28,12 +27,6 @@
  * Adapters are usually subclasses of `lithium\data\Source`.
  *
  * @see lithium\data\Source
-=======
- * Connections class is a static class that handles the configurations and
- * building of your datasource connections. The normal way to interact with it
- * is through the `/app/config/connections.php` file where you add connection-
- * configurations to your app.
->>>>>>> 5ff5af1d
  */
 class Connections extends \lithium\core\StaticObject {
 
@@ -159,7 +152,6 @@
 	/**
 	 * Constructs a data source or adapter object instance from a configuration array.
 	 *
-	 * @todo Refactor class paths into `lithium\core\Libraries`
 	 * @param array $config
 	 * @return object
 	 */

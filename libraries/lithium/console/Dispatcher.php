--- conflicted
+++ resolved
@@ -110,17 +110,10 @@
 
 			if ($class[0] !== '\\') {
 				$name = Inflector::camelize($class);
-<<<<<<< HEAD
-				$class = Libraries::locate('commands', $name);
-			}
-
-			if ($class) {
-=======
 				$class = Libraries::locate('command', $name);
 			}
 
 			if (class_exists($class)) {
->>>>>>> ad490d8e
 				return new $class(compact('request'));
 			}
 			throw new UnexpectedValueException("Command `{$name}` not found");

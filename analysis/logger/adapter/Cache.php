<?php
/**
 * Lithium: the most rad php framework
 *
 * @copyright     Copyright 2015, Union of RAD (http://union-of-rad.org)
 * @license       http://opensource.org/licenses/bsd-license.php The BSD License
 */

namespace lithium\analysis\logger\adapter;

<<<<<<< HEAD
use lithium\util\Text;
use Closure;
=======
use lithium\util\String;
>>>>>>> 64c5a143

/**
 * The `Cache` logger allows log messages to be written to cache configurations set up in
 * `lithium\storage\Cache`. In order to use this adapter, you must first configure a cache adapter
 * for it to write to, as follows:
 * ```
 * lithium\storage\Cache::config(array(
 * 	'storage' => array('adapter' => 'Redis', 'host' => '127.0.0.1:6379')
 * ));```
 *
 * Then, you can configure the `Cache` logger with the `'storage'` config:
 * ```
 * lithium\analysis\Logger::config(array(
 * 	'debug' => array('adapter' => 'Cache', 'config' => 'storage')
 * ));
 * ```
 *
 * You can then send messages to the logger which will be written to the cache store:
 * ```
 * lithium\analysis\Logger::write('debug', 'This message will be written to a Redis data store.');
 * ```
 *
 * @see lithium\storage\Cache
 */
class Cache extends \lithium\core\Object {

	/**
	 * Classes used by `Cache`.
	 *
	 * @var array
	 */
	protected $_classes = array(
		'cache' => 'lithium\storage\Cache'
	);

	/**
	 * Constructor.
	 *
	 * @see lithium\util\Text
	 * @param array $config Possible configuration options are:
	 *        - `'config'`: The name of the cache configuration to use; defaults to none.
	 *        - `'expiry'`: Defines when the logged item should expire, by default will
	 *          try to expire as late as possible.
	 *        - `'key'`: Either a pattern where priority and timestamp will be inserted
	 *          or a closure wich must return a key to store the message under and
	 *          which gets passed a params array as first and only argument; defaults
	 *          to `'log_{:priority}_{:timestamp}'`.
	 * @return void
	 */
	public function __construct(array $config = array()) {
		$cache = $this->_classes['cache'];

		$defaults = array(
			'config' => null,
			'expiry' => $cache::PERSIST,
			'key' => 'log_{:priority}_{:timestamp}'
		);
		parent::__construct($config + $defaults);
	}

	/**
	 * Writes the message to the configured cache adapter.
	 *
	 * @param string $priority
	 * @param string $message
	 * @return \Closure Function returning boolean `true` on successful write, `false` otherwise.
	 */
	public function write($priority, $message) {
		$config = $this->_config + $this->_classes;

		return function($self, $params) use ($config) {
			$params += array('timestamp' => strtotime('now'));
			$key = $config['key'];
			$key = is_callable($key) ? $key($params) : Text::insert($key, $params);

			$cache = $config['cache'];
			return $cache::write($config['config'], $key, $params['message'], $config['expiry']);
		};
	}
}

?><|MERGE_RESOLUTION|>--- conflicted
+++ resolved
@@ -8,12 +8,7 @@
 
 namespace lithium\analysis\logger\adapter;
 
-<<<<<<< HEAD
 use lithium\util\Text;
-use Closure;
-=======
-use lithium\util\String;
->>>>>>> 64c5a143
 
 /**
  * The `Cache` logger allows log messages to be written to cache configurations set up in
